[package]
name = "hsmq"
version = "0.1.0"
edition = "2021"
default-run = "hsmq"

# See more keys and their definitions at https://doc.rust-lang.org/cargo/reference/manifest.html

[dependencies]
anyhow = "1.0.89"
axum = { version = "0.7.5", features = ["ws", "http2"] }
axum-test = "16.1.0"
base64 = "0.22.1"
clap = { version = "4.5.20", features = ["derive"] }
console-subscriber = { version = "0.4.0", optional = true }
consulrs = { version = "0.1.0", optional = true }
futures = "0.3.31"
gethostname = "0.5.0"
h2 = "0.4.6"
http = "1.1.0"
jsonwebtoken = "9.3.0"
lazy_static = "1.4.0"
log = "0.4.21"
opentelemetry = "0.26.0"
opentelemetry_sdk = { version = "0.26.0", features = ["rt-tokio"] }
prometheus = { version = "0.13.3", features = ["process"] }
prost = "0.13.3"
prost-types = "0.13.3"
rand = "0.8.5"
<<<<<<< HEAD
redis = { version = "0.27.4", optional = true }
serde = { version = "1.0.209", features = ["derive"] }
=======
sentry = { version = "0.34.0", optional = true }
sentry-tracing = { version = "0.34.0", optional = true }
serde = { version = "1.0.214", features = ["derive"] }
serde_json = { version = "1.0.132", features = ["raw_value"] }
>>>>>>> f35d89ad
tokio = { version = "1.40.0", features = ["macros", "rt-multi-thread", "signal", "tracing"] }
tokio-stream = { version = "0.1.16", features = ["net"] }
tokio-util = { version = "0.7.12", features = ["rt", "time"] }
toml = "0.8.19"
tonic = "0.12.3"
tonic-health = "0.12.3"
tracing = "0.1.40"
tracing-opentelemetry = "0.27.0"
tracing-subscriber = "0.3.18"
uuid = { version = "1.8.0", features = ["v4", "v7"] }

[dev-dependencies]
bytes = "1.7.2"
http-body = "1.0.1"

[build-dependencies]
tonic-build = "0.12.3"

[features]
console = ["dep:console-subscriber"]
sentry = ["sentry/tokio", "dep:sentry-tracing"]
consul = ["dep:consulrs"]
default = ["redis", "redis-cluster", "redis-stream-order-atomic"]
redis = ["redis/tokio-comp"]
redis-cluster = ["redis/cluster-async"]
redis-stream-order-atomic = []<|MERGE_RESOLUTION|>--- conflicted
+++ resolved
@@ -27,15 +27,11 @@
 prost = "0.13.3"
 prost-types = "0.13.3"
 rand = "0.8.5"
-<<<<<<< HEAD
 redis = { version = "0.27.4", optional = true }
-serde = { version = "1.0.209", features = ["derive"] }
-=======
 sentry = { version = "0.34.0", optional = true }
 sentry-tracing = { version = "0.34.0", optional = true }
 serde = { version = "1.0.214", features = ["derive"] }
 serde_json = { version = "1.0.132", features = ["raw_value"] }
->>>>>>> f35d89ad
 tokio = { version = "1.40.0", features = ["macros", "rt-multi-thread", "signal", "tracing"] }
 tokio-stream = { version = "0.1.16", features = ["net"] }
 tokio-util = { version = "0.7.12", features = ["rt", "time"] }
