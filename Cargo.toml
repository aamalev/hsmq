--- conflicted
+++ resolved
@@ -22,11 +22,8 @@
 prometheus = { version = "0.13.3", features = ["process"] }
 prost = "0.12.4"
 prost-types = "0.12.4"
-<<<<<<< HEAD
+rand = "0.8.5"
 redis = { version = "0.25.3", features = ["tokio-comp", "cluster-async"], optional = false }
-=======
-rand = "0.8.5"
->>>>>>> 862169ea
 serde = { version = "1.0.197", features = ["derive"] }
 tokio = { version = "1.37.0", features = ["macros", "rt-multi-thread", "signal"] }
 tokio-stream = "0.1.15"
