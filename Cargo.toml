--- conflicted
+++ resolved
@@ -27,16 +27,7 @@
 prost = "0.13.2"
 prost-types = "0.13.2"
 rand = "0.8.5"
-<<<<<<< HEAD
 redis = { version = "0.25.3", optional = true }
-serde = { version = "1.0.197", features = ["derive"] }
-tokio = { version = "1.37.0", features = ["macros", "rt-multi-thread", "signal"] }
-tokio-stream = { version = "0.1.15", features = ["net"] }
-tokio-util = { version = "0.7.10", features = ["rt", "time"] }
-toml = "0.8.12"
-tonic = "0.12.1"
-tonic-health = "0.12.1"
-=======
 serde = { version = "1.0.209", features = ["derive"] }
 tokio = { version = "1.40.0", features = ["macros", "rt-multi-thread", "signal", "tracing"] }
 tokio-stream = { version = "0.1.16", features = ["net"] }
@@ -44,7 +35,6 @@
 toml = "0.8.19"
 tonic = "0.12.2"
 tonic-health = "0.12.2"
->>>>>>> 23d52360
 tracing = "0.1.40"
 tracing-opentelemetry = "0.25.0"
 tracing-subscriber = "0.3.18"
