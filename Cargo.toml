--- conflicted
+++ resolved
@@ -26,14 +26,9 @@
 prost = "0.13.3"
 prost-types = "0.13.3"
 rand = "0.8.5"
-<<<<<<< HEAD
 redis = { version = "0.29.2", optional = true }
-sentry = { version = "0.34.0", optional = true }
-sentry-tracing = { version = "0.34.0", optional = true }
-=======
 sentry = { version = "0.36.0", optional = true }
 sentry-tracing = { version = "0.36.0", optional = true }
->>>>>>> d1c7a6e8
 serde = { version = "1.0.215", features = ["derive"] }
 serde_json = { version = "1.0.133", features = ["raw_value"] }
 tokio = { version = "1.41.1", features = ["macros", "rt-multi-thread", "signal", "tracing"] }
