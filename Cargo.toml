--- conflicted
+++ resolved
@@ -43,11 +43,8 @@
 tonic-build = "0.11"
 
 [features]
-<<<<<<< HEAD
+consul = ["dep:consulrs"]
 default = ["redis", "redis-cluster"]
 redis = ["redis/tokio-comp"]
 redis-cluster = ["redis/cluster-async"]
-redis-stream-order-atomic = []
-=======
-consul = ["dep:consulrs"]
->>>>>>> b69a7868
+redis-stream-order-atomic = []