--- conflicted
+++ resolved
@@ -44,13 +44,9 @@
 tonic-build = "0.12.1"
 
 [features]
-<<<<<<< HEAD
+sentry = ["sentry/tokio", "dep:sentry-tracing"]
 consul = ["dep:consulrs"]
 default = ["redis", "redis-cluster"]
 redis = ["redis/tokio-comp"]
 redis-cluster = ["redis/cluster-async"]
-redis-stream-order-atomic = []
-=======
-sentry = ["sentry/tokio", "dep:sentry-tracing"]
-consul = ["dep:consulrs"]
->>>>>>> c302c295
+redis-stream-order-atomic = []