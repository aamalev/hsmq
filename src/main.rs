--- conflicted
+++ resolved
@@ -1,28 +1,3 @@
-<<<<<<< HEAD
-pub mod pb {
-    tonic::include_proto!("hsmq.v1.hsmq");
-}
-pub mod auth;
-pub mod cluster;
-pub mod config;
-pub mod deque;
-pub mod errors;
-pub mod grpc;
-pub mod jwt;
-pub mod metrics;
-pub mod server;
-pub mod tracing;
-pub mod utils;
-pub mod web;
-
-#[cfg(feature = "consul")]
-pub mod consul;
-
-#[cfg(feature = "redis")]
-pub mod redis;
-
-=======
->>>>>>> bb4a3115
 use clap::{command, Parser};
 use std::path::PathBuf;
 
